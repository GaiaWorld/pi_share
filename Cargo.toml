[package]
name = "pi_share"
<<<<<<< HEAD
version = "0.4.13"
=======
version = "0.4.12"
>>>>>>> b8ddb105
authors = ["suncy <530739162@qq.com>"]
edition = "2021"
description = "rc, arc, lock, atomic"
repository = "https://github.com/GaiaWorld/pi_share.git"
license = "MIT OR Apache-2.0"
keywords = ["pi", "share", "pi_share"]

[features]
rc = []
serial = []

[dependencies]
parking_lot = "0.12"<|MERGE_RESOLUTION|>--- conflicted
+++ resolved
@@ -1,20 +1,16 @@
-[package]
-name = "pi_share"
-<<<<<<< HEAD
-version = "0.4.13"
-=======
-version = "0.4.12"
->>>>>>> b8ddb105
-authors = ["suncy <530739162@qq.com>"]
-edition = "2021"
-description = "rc, arc, lock, atomic"
-repository = "https://github.com/GaiaWorld/pi_share.git"
-license = "MIT OR Apache-2.0"
-keywords = ["pi", "share", "pi_share"]
-
-[features]
-rc = []
-serial = []
-
-[dependencies]
-parking_lot = "0.12"+[package]
+name = "pi_share"
+version = "0.4.13"
+authors = ["suncy <530739162@qq.com>"]
+edition = "2021"
+description = "rc, arc, lock, atomic"
+repository = "https://github.com/GaiaWorld/pi_share.git"
+license = "MIT OR Apache-2.0"
+keywords = ["pi", "share", "pi_share"]
+
+[features]
+rc = []
+serial = []
+
+[dependencies]
+#parking_lot = "0.12"